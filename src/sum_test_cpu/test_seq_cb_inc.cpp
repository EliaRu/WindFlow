--- conflicted
+++ resolved
@@ -79,12 +79,8 @@
             return 0;
         };
 	// creation of the Win_Seq pattern
-<<<<<<< HEAD
         using winseq_t = Win_Seq<decltype( get_tuple_t( L ) ) ,decltype( get_result_t( L ) )>;
 	Win_Seq seq = WinSeq_Builder(F).withCBWindow(win_len, win_slide)
-=======
-	Win_Seq seq = WinSeq_Builder(F).withCBWindows(win_len, win_slide)
->>>>>>> 859e7a22
 								   .withName("test_sum")
 								   .build();	
 
